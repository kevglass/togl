
// MINI 2D PHYSICS
// ===============
// Port of https://github.com/xem/mini2Dphysics/tree/gh-pages

/**
 * A stateless functional physics engine based off the fantastic work here:
 * 
 * https://github.com/xem/mini2Dphysics/tree/gh-pages
 */
export namespace physics {
    /** The shape of a body */
    export enum ShapeType {
        /** A circular shape */
        CIRCLE = 0,
        /** A rectangle shape */
        RECTANGLE = 1,
    }

    /**
     * Two dimension vector
     */
    export interface Vector2 {
        /** The x coordinate of the vector */
        x: number;
        /** The y coordinate of the vector */
        y: number;
    }

    /**
     * A joint between two bodies that should be enforced
     */
    export interface Joint {
        /** The ID of the first body connected to the joint */
        bodyA: number;
        /** The ID of the second body connected to the joint */
        bodyB: number;
        /** The distance the joint is trying to maintain  */
        distance: number;
        /** Factor of how much the joint will compress */
        rigidity: number;
        /** Factor of how much the joint will stretch */
        elasticity: number;
    }

    /**
     * A collision that has occurred in the world
     */
    interface CollisionDetails {
        /** The depth of the collision */
        depth: number;
        /** The normal of the collision point between the two shapes */
        normal: Vector2;
        /** The starting point of the collision */
        start: Vector2;
        /** The ending point of the collision */
        end: Vector2;
    }

    /**
     * Description of a collision that occurred for the client app
     */
    export interface Collision {
        /** The ID of the first body in the collision */
        bodyAId: number;
        /** The ID of the second body in the collision */
        bodyBId: number;
        /** The penetration depth of the collision */
        depth: number;
    }

    interface BodyCore {
        /** The unique ID of this body */
        id: number;
        /** The shape type of the body */
        type: ShapeType,
        /** The center of the body */
        center: Vector2,
        /** The friction to apply for this body in a collision */
        friction: number,
        /** The restitution to apply for this body in a collision */
        restitution: number,
        /** The radius of a bounding circle around the body */
        bounds: number,
        /** User data associated with the body  */
        data: any;
        /** Permeability of the object - anything other than zero will stop collision response */
        permeability: number;
        /** The boding box around the body - used for efficient bounds tests */
        boundingBox: Vector2,
        /** The width of the body if its a rectangle */
        width: number,
        /** The height of the body if its a rectangle */
        height: number,
        /** The current angle of rotation of the body */
        angle: number,
        /** The normals of the faces of the rectangle */
        faceNormals: Vector2[]
        /** The vertices of the corners of the rectangle */
        vertices: Vector2[],
        /** True if this body is static - i.e. it doesn't moved or rotate */
        static: boolean;
    }

    export interface StaticRigidBody extends BodyCore {
        static: true;
    }

    /**
     * A rigid body in the physical world
     */
    export interface DynamicRigidBody extends BodyCore {
        static: false;
        /** The center of the body on average - this keeps things stable */
        averageCenter: Vector2;
        /** The mass of the body - must be non-zero for dynamic bodies */
        mass: number,
        /** The current velocity of the body */
        velocity: Vector2,
        /** The current acceleration of the body */
        acceleration: Vector2,
        /** The average angle of rotation of the bod - this keeps things stable */
        averageAngle: number;
        /** The current angular velocity of the body */
        angularVelocity: number,
        /** The current angular acceleration of the body */
        angularAcceleration: number,
        /** The current inertia of the body */
        inertia: number,
        /** The amount of time this body has been resting for */
        restingTime: number;
    }

    type Body = StaticRigidBody | DynamicRigidBody

    /**
     * The world in which the physics engine runs
     */
    export interface World {
        /** The list of bodies that can move or rotate */
        dynamicBodies: DynamicRigidBody[];

        /** The list of bodies that don't move or rotate */
        staticBodies: StaticRigidBody[];

        /** Disabled bodies (can be either static or dynamic) */
        disabledBodies: Body[];

        /** The gravity to apply to all dynamic bodies */
        gravity: Vector2;
        /** The amount of damping to apply on angular velocity - 1 = none */
        angularDamp: number;
        /** The amount of damping to apply on velocity - 1 = none */
        damp: number;
        /** The next ID to assign to a body */
        nextId: number;
        /** The list of joints to be enforced */
        joints: Joint[];
        /** The number of frames */
        frameCount: number;
        /** The restriction to apply on joints to get them to stop faster */
        jointRestriction: number;
    }

    /**
     * Get a list of all bodies in the system
     * 
     * @param world The world containing the bodies
     * @returns The list of bodies in the world
     */
    export function allBodies(world: World): Body[] {
        return [...world.dynamicBodies, ...world.staticBodies, ...world.disabledBodies];
    }

    /**
     * Get a list of all bodies that are enabled in the system
     * 
     * @param world The world containing the bodies
     * @returns The list of bodies in the world
     */
    export function enabledBodies(world: World): Body[] {
        return [...world.dynamicBodies, ...world.staticBodies];
    }

    export function disableBody(world: World, body: Body): void {
        const dynamicBodiesId = world.dynamicBodies.findIndex((b) => b.id === body.id);
        if (dynamicBodiesId !== -1) {
            world.dynamicBodies.splice(dynamicBodiesId, 1);
        }
        const staticBodiesId = world.staticBodies.findIndex((b) => b.id === body.id);
        if (staticBodiesId !== -1) {
            world.staticBodies.splice(staticBodiesId, 1);
        }
        if (!world.disabledBodies.includes(body)) {
            world.disabledBodies.push(body);
        }
    }

    export function enableBody(world: World, body: Body): void {
        if (!body.static && !world.dynamicBodies.includes(body)) {
            world.dynamicBodies.push(body);
        }
        if (body.static && !world.staticBodies.includes(body)) {
            world.staticBodies.push(body);
        }
        if (world.disabledBodies.includes(body)) {
            world.disabledBodies.splice(world.disabledBodies.indexOf(body), 1);
        }
    }

    /**
     * Get the bounds of the world
     * 
     * @param world The world to calculate the bounds of
     * @param staticOnly Only include static bodies
     * @returns The minimum and maximum coordinates of any body in the world
     */
    export function getWorldBounds(world: World, staticOnly = false): { min: Vector2, max: Vector2 } {
        const bodies = staticOnly ? world.staticBodies : allBodies(world);

        if (bodies.length === 0) {
            return {
                min: newVec2(0, 0),
                max: newVec2(0, 0)
            };
        }

        const body: Body = bodies[0];
        let min = newVec2(body.center.x - body.bounds, body.center.y - body.bounds);
        let max = newVec2(body.center.x + body.bounds, body.center.y + body.bounds);

        for (const body of bodies) {
            if (body.type === ShapeType.CIRCLE) {
                min.x = Math.min(min.x, body.center.x - body.bounds);
                min.y = Math.min(min.y, body.center.y - body.bounds);
                max.x = Math.max(max.x, body.center.x + body.bounds);
                max.y = Math.max(max.y, body.center.y + body.bounds);
            } else if (body.type === ShapeType.RECTANGLE) {
                for (const vert of body.vertices) {
                    min.x = Math.min(min.x, vert.x);
                    min.y = Math.min(min.y, vert.y);
                    max.x = Math.max(max.x, vert.x);
                    max.y = Math.max(max.y, vert.y);
                }
            }
        }

        return { min, max };
    }

    /**
     * Create a new world for bodies to live in
     * 
     * @param gravity The gravity to apply to bodies in this system
     * @returns The newly created world
     */
    export function createWorld(gravity?: Vector2): World {
        return {
            staticBodies: [],
            dynamicBodies: [],
            disabledBodies: [],
            gravity: gravity ?? newVec2(0, 100),
            angularDamp: 0.98,
            damp: 0.98,
            nextId: 1,
            joints: [],
            frameCount: 0,
            jointRestriction: 1
        }
    };

    /**
     * Create a joint between two bodies in the world
     * 
     * @param world The world in which to create the joint
     * @param bodyA The first body to connect to the joint
     * @param bodyB The second body to connect to the joint
     * @param rigidity The amount the joint will compress 
     * @param elasticity The amount the joint will stretch
     */
    export function createJoint(world: World, bodyA: Body, bodyB: Body, rigidity: number = 1, elasticity: number = 0): void {
        world.joints.push({
            bodyA: bodyA.id,
            bodyB: bodyB.id,
            distance: lengthVec2(subtractVec2(bodyA.center, bodyB.center)) + 0.5, // add a bit of space to prevent constant collision
            rigidity,
            elasticity
        });
    };

    /**
     * Create a body with a circular shape
     * 
     * @param world The world in which to create the body
     * @param center The center of the body
     * @param radius The radius of the circle shape to attach
     * @param mass The mass to give the newly created body
     * @param friction The friction to apply during collisions with the new body
     * @param restitution The friction to apply during collisions with the new body
     * @returns The newly created body
     */
    export function createCircle(world: World, center: Vector2, radius: number, mass: number, friction: number, restitution: number, data?: any): Body {
        // the original code only works well with whole number static objects
        center.x = Math.floor(center.x);
        center.y = Math.floor(center.y);
        radius = Math.floor(radius);

        return createRigidBody(world, center, mass, friction, restitution, 0, radius, undefined, undefined, data);
    };

    /**
     * Create a body with a rectangular shape
     * 
     * @param world The world in which to create the body
     * @param center The center of the body
     * @param width The height of the rectangle shape to attach
     * @param height The width of the rectangle shape to attach
     * @param mass The mass to give the newly created body
     * @param friction The friction to apply during collisions with the new body
     * @param restitution The friction to apply during collisions with the new body
     * @returns The newly created body
     */
    export function createRectangle(world: World, center: Vector2, width: number, height: number, mass: number, friction: number, restitution: number, data?: any): Body {
        // the original code only works well with whole number static objects
        center.x = Math.floor(center.x);
        center.y = Math.floor(center.y);
        width = Math.floor(width);
        height = Math.floor(height);

        return createRigidBody(world, center, mass, friction, restitution, 1, Math.hypot(width, height) / 2, width, height, data);
    };

    /**
     * Move a body 
     * 
     * @param body The body to move
     * @param v The amount to move
     */
    export function moveBody(body: DynamicRigidBody, v: Vector2): void {
        _moveBody(body, v, true);
    }

    function _moveBody(body: DynamicRigidBody, v: Vector2, force = false): void {
        if (!force) {
            if (body.static) {
                return;
            }
        }

        // Center
        body.center = addVec2(body.center, v);

        // Rectangle (move vertex)
        if (body.type === ShapeType.RECTANGLE) {
            for (let i = 4; i--;) {
                body.vertices[i] = addVec2(body.vertices[i], v);
            }
            updateBoundingBox(body);
        }
    };


    export function setCenter(body: Body, v: Vector2): void {
        // Center
        body.center = v;

        // Rectangle (move vertex)
        if (body.type === ShapeType.RECTANGLE) {
            for (let i = 4; i--;) {
                body.vertices[i] = addVec2(body.vertices[i], v);
            }
            updateBoundingBox(body);
        }
    };

    export function setRotation(body: DynamicRigidBody, angle: number): void {
        // Update angle
        body.angle = angle;
        body.averageAngle = angle;

        // Rectangle (rotate vertex)
        if (body.type === ShapeType.RECTANGLE) {
            for (let i = 4; i--;) {
                body.vertices[i] = rotateVec2(body.vertices[i], body.center, angle);
            }
            updateRectNormals(body);
            updateBoundingBox(body);
        }
    };

    /**
     * Rotate a body around its center
     * 
     * @param body The body to rotate
     * @param angle The angle in radian to rotate the body by
     */
    export function rotateBody(body: Body, angle: number): void {
        if (!angle) {
            return
        }

        // Update angle
        body.angle += angle;

        // Rectangle (rotate vertex)
        if (body.type) {
            for (let i = 4; i--;) {
                body.vertices[i] = rotateVec2(body.vertices[i], body.center, angle);
            }
            updateRectNormals(body);
            updateBoundingBox(body);
        }
    };

    /**
     * Move the physics world through a step of a given time period.
     * 
     * @param fps The frames per second the world is running at. The step will be 1/fps
     * in length.
     * @param world The world to step 
     */
    export function worldStep(fps: number, world: World): Collision[] {
        const allEnabled = enabledBodies(world);
        const all = allBodies(world);
        const collisions: Collision[] = [];
        world.frameCount++;

        for (const body of world.dynamicBodies) {
            if (!body.velocity && !body.acceleration) {
                continue
            }
            // Update position/rotation
            body.velocity = addVec2(body.velocity, scaleVec2(body.acceleration, 1 / fps));
            _moveBody(body, scaleVec2(body.velocity, 1 / fps));
            body.angularVelocity += body.angularAcceleration * 1 / fps;
            rotateBody(body, body.angularVelocity * 1 / fps);
        }

        // apply velocity to try and maintain joints
        for (const body of world.dynamicBodies) {
            const joints = world.joints.filter(j => j.bodyA === body.id || j.bodyB === body.id);
            for (const joint of joints) {
                const otherId = joint.bodyA === body.id ? joint.bodyB : joint.bodyA;
                const other = all.find(b => b.id === otherId);
                if (other) {
                    let vec = subtractVec2(other.center, body.center)
                    const distance = lengthVec2(vec);
                    const diff = distance - joint.distance;
                    if (diff != 0) {
                        if (diff > 0) {
                            vec = scaleVec2(vec, (1 / distance) * diff * (1 - joint.elasticity) * (other.static ? 1 : 0.5));
                        } else {
                            vec = scaleVec2(vec, (1 / distance) * diff * joint.rigidity * (other.static ? 1 : 0.5));
                        }
                        _moveBody(body, vec);
                        body.velocity = addVec2(body.velocity, scaleVec2(vec, fps));
                    }

                    // if they're held together with no free move then
                    // apply the dampening
                    if (body.static || other.static) {
                        if (!body.static) {
                            body.velocity.x -= ((body.velocity.x * (1 - world.damp)) / fps) * world.jointRestriction;
                            body.velocity.y -= ((body.velocity.y * (1 - world.damp)) / fps) * world.jointRestriction;
                            body.angularVelocity -= ((body.angularVelocity * (1 - world.angularDamp)) / fps) * world.jointRestriction;
                        }

                        if (!other.static) {
                            other.velocity.x -= ((other.velocity.x * (1 - world.damp)) / fps) * world.jointRestriction;
                            other.velocity.y -= ((other.velocity.y * (1 - world.damp)) / fps) * world.jointRestriction;
                            other.angularVelocity -= ((other.angularVelocity * (1 - world.angularDamp)) / fps) * world.jointRestriction;
                        }
                    }
                }
            }
        }

        // Compute collisions and iterate to resolve
        for (let k = 9; k--;) {
            let collision = false;

            for (let i = world.dynamicBodies.length; i--;) {

                // Only moving objects can collide if they didn't last worldStep
                const bodyI = world.dynamicBodies[i];
                if (!bodyI.velocity) {
                    continue
                }

                for (let j = allEnabled.length; j-- > i;) {
                    if (i === j) {
                        continue;
                    }
                    // Test bounds
                    const bodyJ = allEnabled[j];

                    if (boundTest(bodyI, bodyJ)) {
                        // Test collision
                        let collisionInfo = EmptyCollision();
                        if (testCollision(world, bodyI, bodyJ, collisionInfo)) {
                            if (bodyJ.permeability > 0) {
                                bodyI.velocity.x *= 1 - bodyJ.permeability;
                                bodyI.velocity.y *= 1 - bodyJ.permeability;
                                bodyI.angularVelocity *= 1 - bodyJ.permeability;
                                continue;
                            }

                            // Make sure the normal is always from object[i] to object[j]
                            if (dotProduct(collisionInfo.normal, subtractVec2(bodyJ.center, bodyI.center)) < 0) {
                                collisionInfo = {
                                    depth: collisionInfo.depth,
                                    normal: scaleVec2(collisionInfo.normal, -1),
                                    start: collisionInfo.end,
                                    end: collisionInfo.start
                                };
                            }

                            // Resolve collision
                            if (resolveCollision(world, bodyI, bodyJ, collisionInfo)) {
                                collision = true;
                                collisions.push({
                                    bodyAId: bodyI.id,
                                    bodyBId: bodyJ.id,
                                    depth: collisionInfo.depth
                                });
                            }
                        }
                    }
                }
            }

            // no more collisions occurred, break out
            if (!collision) {
                break;
            }
        }

        for (const body of world.dynamicBodies) {
            body.restingTime += 1 / fps;

            if (Math.abs(body.center.x - body.averageCenter.x) > 1) {
                body.averageCenter.x = body.center.x;
                body.restingTime = 0;
            }
            if (Math.abs(body.center.y - body.averageCenter.y) > 1) {
                body.averageCenter.y = body.center.y;
                body.restingTime = 0;
            }
            if (Math.abs(body.angle - body.averageAngle) >= 0.1) {
                body.averageAngle = body.angle;
                body.restingTime = 0;
            }
        }

        return collisions;
    };

    /**
     * Check if the physics system is at rest.
     * 
     * @param world The world to check
     * @param forSeconds The number of seconds a body must be at rest to be considered stopped
     * @returns True if all bodies are at rest
     */
    export function atRest(world: World, forSeconds: number = 1): boolean {
        return !world.dynamicBodies.find(b => b.restingTime < forSeconds);
    }

    /**
     * Create a new vector 
     * 
     * @param x The x value of the new vector
     * @param y The y value of the new vector
     * @returns The newly created vector
     */
    export function newVec2(x: number, y: number): Vector2 {
        return ({ x, y });
    };

    /**
     * Get the length of a vector
     * 
     * @param v The vector to measure 
     * @returns The length of the vector
     */
    export function lengthVec2(v: Vector2): number {
        return dotProduct(v, v) ** .5;
    }

    /**
     * Add a vector to another
     * 
     * @param v The first vector to add
     * @param w The second vector to add
     * @returns The newly created vector containing the addition result
     */
    export function addVec2(v: Vector2, w: Vector2): Vector2 {
        return newVec2(v.x + w.x, v.y + w.y);
    }

    /**
     * Subtract a vector to another
     * 
     * @param v The vector to be subtracted from
     * @param w The vector to subtract 
     * @returns The newly created vector containing the subtraction result
     */
    export function subtractVec2(v: Vector2, w: Vector2): Vector2 {
        return addVec2(v, scaleVec2(w, -1));
    }

    /**
     * Scale a vector
     * 
     * @param v The vector to scale
     * @param n The amount to scale the vector by
     * @returns The newly created vector 
     */
    export function scaleVec2(v: Vector2, n: number): Vector2 {
        return newVec2(v.x * n, v.y * n);
    }

    /**
     * Get the dot product of two vector
     * 
     * @param v The first vector to get the dot product from
     * @param w The second vector to get the dot product from
     * @returns The dot product of the two vectors
     */
    export function dotProduct(v: Vector2, w: Vector2): number {
        return v.x * w.x + v.y * w.y;
    }

    /**
     * Get the cross product of two vector
     * 
     * @param v The first vector to get the cross product from
     * @param w The second vector to get the cross product from
     * @returns The cross product of the two vectors
     */
    export function crossProduct(v: Vector2, w: Vector2): number {
        return v.x * w.y - v.y * w.x;
    }

    /**
     * Rotate a vector around a specific point
     * 
     * @param v The vector to rotate
     * @param center The center of the rotate
     * @param angle The angle in radians to rotate the vector by
     * @returns The newly created vector result
     */
    export function rotateVec2(v: Vector2, center: Vector2, angle: number): Vector2 {
        const x = v.x - center.x;
        const y = v.y - center.y;

        return newVec2(x * Math.cos(angle) - y * Math.sin(angle) + center.x, x * Math.sin(angle) + y * Math.cos(angle) + center.y);
    }

    /**
     * Normalize a vector (make it a unit vector)
     * 
     * @param v The vector to normalize 
     * @returns The newly created normalized vector
     */
    export function normalize(v: Vector2): Vector2 {
        return scaleVec2(v, 1 / (lengthVec2(v) || 1));
    }


    const EmptyCollision = (): CollisionDetails => {
        return {
            depth: 0,
            normal: newVec2(0, 0),
            start: newVec2(0, 0),
            end: newVec2(0, 0),
        }
    };

    // Collision info setter
    function setCollisionInfo(collision: CollisionDetails, D: number, N: Vector2, S: Vector2) {
        collision.depth = D; // depth
        collision.normal.x = N.x; // normal
        collision.normal.y = N.y; // normal
        collision.start.x = S.x; // start
        collision.start.y = S.y; // start
        collision.end = addVec2(S, scaleVec2(N, D)); // end
    }

    function calculateInertia(type: ShapeType, mass: number, bounds: number, width: number, height: number): number {
        return type === ShapeType.RECTANGLE // inertia
            ? (Math.hypot(width, height) / 2, mass > 0 ? 1 / (mass * (width ** 2 + height ** 2) / 12) : 0) // rectangle
            : (mass > 0 ? (mass * bounds ** 2) / 12 : 0); // circle;
    }

    // New shape
<<<<<<< HEAD
    function createRigidBody(world: World, center: Vector2, mass: number, friction: number, restitution: number, type: number, bounds: number, width = 0, height = 0): Body {

        // Prepare data for Rectangle
        let vertices: Vector2[], faceNormals: Vector2[]
        if (type === ShapeType.RECTANGLE)
        {
            vertices = [ // Vertex: 0: TopLeft, 1: TopRight, 2: BottomRight, 3: BottomLeft (rectangles)
=======
    function createRigidBody(world: World, center: Vector2, mass: number, friction: number, restitution: number, type: number, bounds: number, width = 0, height = 0, data?: any): Body {
        const body: Body = {
            id: world.nextId++,
            type: type, // 0 circle / 1 rectangle
            center: center, // center
            averageCenter: newVec2(center.x, center.y),
            friction: friction, // friction
            restitution: restitution, // restitution (bouncing)
            mass: mass ? 1 / mass : 0, // inverseMass (0 if immobile)
            velocity: newVec2(0, 0), // velocity (speed)
            acceleration: mass ? world.gravity : newVec2(0, 0), // acceleration
            angle: 0, // angle
            averageAngle: 0,
            angularVelocity: 0, // angle velocity
            angularAcceleration: 0, // angle acceleration
            bounds: bounds, // (bounds) radius
            width: width, // width
            height: height, // height
            inertia: calculateInertia(type, mass, bounds, width, height),
            faceNormals: [], // face normals array (rectangles)
            vertices: [ // Vertex: 0: TopLeft, 1: TopRight, 2: BottomRight, 3: BottomLeft (rectangles)
>>>>>>> e2d231b5
                newVec2(center.x - width / 2, center.y - height / 2),
                newVec2(center.x + width / 2, center.y - height / 2),
                newVec2(center.x + width / 2, center.y + height / 2),
                newVec2(center.x - width / 2, center.y + height / 2)
<<<<<<< HEAD
            ]
            faceNormals = computeRectNormals(vertices)
        } else {
            vertices = []
            faceNormals = []
=======
            ],
            boundingBox: newVec2(0, 0),
            restingTime: mass == 0 ? Number.MAX_SAFE_INTEGER : 0,
            data: data ?? null,
            static: mass === 0,
            permeability: 0
        };

        calcBoundingBox(body);

        // Prepare rectangle
        if (type /* == 1 */) {
            computeRectNormals(body);
>>>>>>> e2d231b5
        }

        const staticBody: StaticRigidBody = {
            id: world.nextId++,
            type,
            center,
            friction,
            restitution,
            bounds,
            boundingBox: calcBoundingBox(type, bounds, vertices, center),
            width,
            height,
            faceNormals,
            vertices,
            static: true,
            angle: 0,
            permeability: 0,
            data: null
        }

        if (!mass) {
            return staticBody
        } else {
            const dynamicBody: DynamicRigidBody = {
                ...staticBody,
                static: false,
                averageCenter: newVec2(center.x, center.y),
                mass: 1 / mass, // inverseMass
                velocity: newVec2(0, 0), // velocity (speed)
                acceleration: world.gravity, // acceleration
                averageAngle: 0,
                angularVelocity: 0, // angle velocity
                angularAcceleration: 0, // angle acceleration,
                inertia: calculateInertia(type, mass, bounds, width, height),
                restingTime: 0,
            }
            return dynamicBody
        }
    }

    /**
     * Add a body to the world
     * 
     * @param world The world to which the body should be added
     * @param body The body to add
     */
    export function addBody(world: World, body: Body): void {
        if (body.static) {
            world.staticBodies.push(body)
        } else {
            world.dynamicBodies.push(body)
        }
    }

    /**
     * Remove a body from the world
     * 
     * @param world The world from which the body should be removed
     * @param body The body to remove
     */
    export function removeBody(world: World, body: Body): void {
        const list = (body.static ? world.staticBodies : world.dynamicBodies);
        const index = list.findIndex(b => b.id == body.id);
        if (index >= 0) {
            list.splice(index, 1);
        }
    }

    // Test if two shapes have intersecting bounding circles
    // TODO Need to optimize this for rectangles 
    function boundTest(s1: Body, s2: Body) {
        const coincideX = Math.abs(s1.center.x - s2.center.x) < s1.boundingBox.x + s2.boundingBox.x;
        const coincideY = Math.abs(s1.center.y - s2.center.y) < s1.boundingBox.y + s2.boundingBox.y;

        return coincideX && coincideY;

        // old bounds check
        // return lengthVec2(subtractVec2(s2.center, s1.center)) <= s1.bounds + s2.bounds;
    }

    function updateBoundingBox(body: Body): void {
        body.boundingBox = calcBoundingBox(body.type, body.bounds, body.vertices, body.center)
    }

    function calcBoundingBox(type: number, bounds: number, vertices: Vector2[], center: Vector2): Vector2 {
        if (type === ShapeType.CIRCLE) {
            return {
                x: bounds,
                y: bounds
            }
        } else {
            let x = 0, y = 0

            for (const v of vertices) {
                x = Math.max(x, Math.abs(center.x - v.x));
                y = Math.max(y, Math.abs(center.y - v.y));
            }
            return {
                x,
                y
            }
        }
    }

    function updateRectNormals(body: Body) {
        body.faceNormals = computeRectNormals(body.vertices)
    }

    // Compute face normals (for rectangles)
    function computeRectNormals(vertices: Vector2[]): Vector2[] {

        const faceNormals = []

        // N: normal of each face toward outside of rectangle
        // 0: Top, 1: Right, 2: Bottom, 3: Left
        for (let i = 4; i--;) {
            faceNormals[i] = normalize(subtractVec2(vertices[(i + 1) % 4], vertices[(i + 2) % 4]));
        }

        return faceNormals
    }

    // Find the axis of least penetration between two rects
    function findAxisLeastPenetration(rect: Body, otherRect: Body, collisionInfo: CollisionDetails) {
        let n,
            i,
            j,
            supportPoint,
            bestDistance = 1e9,
            bestIndex = -1,
            hasSupport = true,
            tmpSupportPoint,
            tmpSupportPointDist;

        for (i = 4; hasSupport && i--;) {

            // Retrieve a face normal from A
            n = rect.faceNormals[i];

            // use -n as direction and the vertex on edge i as point on edge
            const
                dir = scaleVec2(n, -1),
                ptOnEdge = rect.vertices[i];
            let
                // find the support on B
                vToEdge,
                projection;
            tmpSupportPointDist = -1e9;
            tmpSupportPoint = -1;

            // check each vector of other object
            for (j = 4; j--;) {
                vToEdge = subtractVec2(otherRect.vertices[j], ptOnEdge);
                projection = dotProduct(vToEdge, dir);

                // find the longest distance with certain edge
                // dir is -n direction, so the distance should be positive     
                if (projection > 0 && projection > tmpSupportPointDist) {
                    tmpSupportPoint = otherRect.vertices[j];
                    tmpSupportPointDist = projection;
                }
            }
            hasSupport = (tmpSupportPoint !== -1);

            // get the shortest support point depth
            if (hasSupport && tmpSupportPointDist < bestDistance) {
                bestDistance = tmpSupportPointDist;
                bestIndex = i;
                supportPoint = tmpSupportPoint;
            }
        }
        if (hasSupport) {
            // all four directions have support point
            setCollisionInfo(collisionInfo, bestDistance, rect.faceNormals[bestIndex], addVec2(supportPoint as Vector2, scaleVec2(rect.faceNormals[bestIndex], bestDistance)));
        }

        return hasSupport;
    }

    // Test collision between two shapes
    function testCollision(world: World, c1: Body, c2: Body, collisionInfo: CollisionDetails): boolean {
        // static bodies don't collide with each other
        if ((c1.static && c2.static)) {
            return false;
        }

        // Circle vs circle
        if (c1.type == ShapeType.CIRCLE && c2.type === ShapeType.CIRCLE) {
            const
                vFrom1to2 = subtractVec2(c2.center, c1.center),
                rSum = c1.bounds + c2.bounds,
                dist = lengthVec2(vFrom1to2);

            if (dist <= Math.sqrt(rSum * rSum)) {
                const normalFrom2to1 = normalize(scaleVec2(vFrom1to2, -1)),
                    radiusC2 = scaleVec2(normalFrom2to1, c2.bounds);
                setCollisionInfo(collisionInfo, rSum - dist, normalize(vFrom1to2), addVec2(c2.center, radiusC2));

                return true;
            }

            return false;
        }

        // Rect vs Rect
        if (c1.type == ShapeType.RECTANGLE && c2.type == ShapeType.RECTANGLE) {
            let status1 = false,
                status2 = false;

            // find Axis of Separation for both rectangles
            const collisionInfoR1 = EmptyCollision();
            status1 = findAxisLeastPenetration(c1, c2, collisionInfoR1);
            if (status1) {
                const collisionInfoR2 = EmptyCollision();
                status2 = findAxisLeastPenetration(c2, c1, collisionInfoR2);
                if (status2) {

                    // if both of rectangles are overlapping, choose the shorter normal as the normal     
                    if (collisionInfoR1.depth < collisionInfoR2.depth) {
                        setCollisionInfo(collisionInfo, collisionInfoR1.depth, collisionInfoR1.normal,
                            subtractVec2(collisionInfoR1.start, scaleVec2(collisionInfoR1.normal, collisionInfoR1.depth)));
                        return true;
                    }
                    else {
                        setCollisionInfo(collisionInfo, collisionInfoR2.depth, scaleVec2(collisionInfoR2.normal, -1), collisionInfoR2.start);
                        return true;
                    }
                }
            }

            return false;
        }

        // Rectangle vs Circle
        // (c1 is the rectangle and c2 is the circle, invert the two if needed)
        if (c1.type === ShapeType.CIRCLE && c2.type === ShapeType.RECTANGLE) {
            [c1, c2] = [c2, c1];
        }

        if (c1.type === ShapeType.RECTANGLE && c2.type === ShapeType.CIRCLE) {
            let inside = 1,
                bestDistance = -1e9,
                nearestEdge = 0,
                i, v,
                circ2Pos: Vector2 | undefined, projection;
            for (i = 4; i--;) {

                // find the nearest face for center of circle    
                circ2Pos = c2.center;
                v = subtractVec2(circ2Pos, c1.vertices[i]);
                projection = dotProduct(v, c1.faceNormals[i]);
                if (projection > 0) {

                    // if the center of circle is outside of c1angle
                    bestDistance = projection;
                    nearestEdge = i;
                    inside = 0;
                    break;
                }

                if (projection > bestDistance) {
                    bestDistance = projection;
                    nearestEdge = i;
                }
            }
            let dis, normal;

            if (inside && circ2Pos) {
                // the center of circle is inside of c1angle
                setCollisionInfo(collisionInfo, c2.bounds - bestDistance, c1.faceNormals[nearestEdge], subtractVec2(circ2Pos, scaleVec2(c1.faceNormals[nearestEdge], c2.bounds)));
                return true;
            }
            else if (circ2Pos) {

                // the center of circle is outside of c1angle
                // v1 is from left vertex of face to center of circle 
                // v2 is from left vertex of face to right vertex of face
                let
                    v1 = subtractVec2(circ2Pos, c1.vertices[nearestEdge]),
                    v2 = subtractVec2(c1.vertices[(nearestEdge + 1) % 4], c1.vertices[nearestEdge]),
                    dotp = dotProduct(v1, v2);
                if (dotp < 0) {

                    // the center of circle is in corner region of X[nearestEdge]
                    dis = lengthVec2(v1);

                    // compare the distance with radium to decide collision
                    if (dis > c2.bounds) {
                        return false;
                    }
                    normal = normalize(v1);
                    setCollisionInfo(collisionInfo, c2.bounds - dis, normal, addVec2(circ2Pos, scaleVec2(normal, -c2.bounds)));
                    return true;
                }
                else {

                    // the center of circle is in corner region of X[nearestEdge+1]
                    // v1 is from right vertex of face to center of circle 
                    // v2 is from right vertex of face to left vertex of face
                    v1 = subtractVec2(circ2Pos, c1.vertices[(nearestEdge + 1) % 4]);
                    v2 = scaleVec2(v2, -1);
                    dotp = dotProduct(v1, v2);
                    if (dotp < 0) {
                        dis = lengthVec2(v1);

                        // compare the distance with radium to decide collision
                        if (dis > c2.bounds) {
                            return false;
                        }
                        normal = normalize(v1);
                        setCollisionInfo(collisionInfo, c2.bounds - dis, normal, addVec2(circ2Pos, scaleVec2(normal, -c2.bounds)));
                        return true;
                    } else {

                        // the center of circle is in face region of face[nearestEdge]
                        if (bestDistance < c2.bounds) {
                            setCollisionInfo(collisionInfo, c2.bounds - bestDistance, c1.faceNormals[nearestEdge], subtractVec2(circ2Pos, scaleVec2(c1.faceNormals[nearestEdge], c2.bounds)));
                            return true;
                        } else {
                            return false;
                        }
                    }
                }
            }
            return false;
        }

        return false;
    }

    function resolveCollision(world: World, s1: Body, s2: Body, collisionInfo: CollisionDetails): boolean {
        if (s1.static && s2.static) {
            return false;
        }

        const
            mass1 = !s1.static ? s1.mass : 0,
            mass2 = !s2.static ? s2.mass : 0,
            inertia1 = !s1.static ? s1.inertia : 0,
            inertia2 = !s2.static ? s2.inertia : 0;

        // correct positions
        const
            num = collisionInfo.depth / (mass1 + mass2) * .8, // .8 = poscorrectionrate = percentage of separation to project objects
            correctionAmount = scaleVec2(collisionInfo.normal, num),
            n = collisionInfo.normal;

        if (correctionAmount.x === 0 && correctionAmount.y === 0) {
            return false;
        }

        if (!s1.static) {
            _moveBody(s1, scaleVec2(correctionAmount, -mass1));
        }
        if (!s2.static) {
            _moveBody(s2, scaleVec2(correctionAmount, mass2));
        }

        // the direction of collisionInfo is always from s1 to s2
        // but the Mass is inversed, so start scale with s2 and end scale with s1
        const
            start = scaleVec2(collisionInfo.start, mass2 / (mass1 + mass2)),
            end = scaleVec2(collisionInfo.end, mass1 / (mass1 + mass2)),
            p = addVec2(start, end),
            // r is vector from center of object to collision point
            r1 = subtractVec2(p, s1.center),
            r2 = subtractVec2(p, s2.center),

            // newV = V + v cross R
            v1 = !s1.static ? addVec2(s1.velocity, newVec2(-1 * s1.angularVelocity * r1.y, s1.angularVelocity * r1.x)) : newVec2(0, 0),
            v2 = !s2.static ? addVec2(s2.velocity, newVec2(-1 * s2.angularVelocity * r2.y, s2.angularVelocity * r2.x)) : newVec2(0, 0),
            relativeVelocity = subtractVec2(v2, v1),

            // Relative velocity in normal direction
            rVelocityInNormal = dotProduct(relativeVelocity, n);

        // if objects moving apart ignore
        if (rVelocityInNormal > 0) {
            return false;
        }

        // compute and apply response impulses for each object  
        const
            newRestituion = Math.min(s1.restitution, s2.restitution),
            newFriction = Math.min(s1.friction, s2.friction),

            // R cross N
            R1crossN = crossProduct(r1, n),
            R2crossN = crossProduct(r2, n),

            // Calc impulse scalar
            // the formula of jN can be found in http://www.myphysicslab.com/collision.html
            jN = (-(1 + newRestituion) * rVelocityInNormal) / (mass1 + mass2 + R1crossN * R1crossN * inertia1 + R2crossN * R2crossN * inertia2);
        let
            // impulse is in direction of normal ( from s1 to s2)
            impulse = scaleVec2(n, jN);

        // impulse = F dt = m * ?v
        // ?v = impulse / m
        if (!s1.static) {
            s1.velocity = subtractVec2(s1.velocity, scaleVec2(impulse, s1.mass));
            s1.angularVelocity -= R1crossN * jN * s1.inertia;
        }
        if (!s2.static) {
            s2.velocity = addVec2(s2.velocity, scaleVec2(impulse, s2.mass));
            s2.angularVelocity += R2crossN * jN * s2.inertia;
        }

        const
            tangent = scaleVec2(normalize(subtractVec2(relativeVelocity, scaleVec2(n, dotProduct(relativeVelocity, n)))), -1),
            R1crossT = crossProduct(r1, tangent),
            R2crossT = crossProduct(r2, tangent);
        let
            jT = (-(1 + newRestituion) * dotProduct(relativeVelocity, tangent) * newFriction) / (mass1 + mass2 + R1crossT * R1crossT * inertia1 + R2crossT * R2crossT * inertia2);

        // friction should less than force in normal direction
        if (jT > jN) {
            jT = jN;
        }

        // impulse is from s1 to s2 (in opposite direction of velocity)
        impulse = scaleVec2(tangent, jT);

        if (!s1.static) {
            s1.velocity = subtractVec2(s1.velocity, scaleVec2(impulse, s1.mass));
            s1.angularVelocity -= R1crossT * jT * s1.inertia;
            s1.velocity.x *= world.damp;
            s1.velocity.y *= world.damp;
            s1.angularVelocity *= world.angularDamp;
        }

        if (!s2.static) {
            s2.velocity = addVec2(s2.velocity, scaleVec2(impulse, s2.mass));
            s2.angularVelocity += R2crossT * jT * s2.inertia;
            s2.velocity.x *= world.damp;
            s2.velocity.y *= world.damp;
            s2.angularVelocity *= world.angularDamp;
        }

        return true;
    }
<<<<<<< HEAD
=======

    /**
     * Create a demo scene to test out physics 
     * 
     * @param count The number of elements to create
     * @param withBoxes True if we want to include boxes in the demo
     * @returns The demo scene as a physics world
     */
    export function createDemoScene(count: number, withBoxes: boolean): World {
        // DEMO
        // ====
        const world = createWorld();

        let r = createRectangle(world, newVec2(500, 200), 400, 20, 0, 1, .5);
        rotateBody(r, 2.8);
        createRectangle(world, newVec2(200, 400), 400, 20, 0, 1, .5);
        createRectangle(world, newVec2(100, 200), 200, 20, 0, 1, .5);
        createRectangle(world, newVec2(10, 360), 20, 100, 0, 1, .5);

        for (let i = 0; i < count; i++) {
            r = createCircle(world, newVec2(Math.random() * 800, Math.random() * 450 / 2), Math.random() * 20 + 10, Math.random() * 30, Math.random() / 2, Math.random() / 2);
            rotateBody(r, Math.random() * 7);
            if (withBoxes) {
                r = createRectangle(world, newVec2(Math.random() * 800, Math.random() * 450 / 2), Math.random() * 20 + 10, Math.random() * 20 + 10, Math.random() * 30, Math.random() / 2, Math.random() / 2);
                rotateBody(r, Math.random() * 7);
            }
        }

        return world;
    }


    /// A simple puck table for lighter physics

    /**
     * A more simple physics model based on a set of pucks on a table. Theres probably 
     * quite a few games that could use this limited environment
     */
    export interface Table {
        /** The collection of pucks being simulated */
        pucks: Puck[];
        /** The pucks that have fallen off the table if thats allowed */
        pucksRemoved: Puck[];
        /** The friction to apply to the pucks ont he table */
        friction: number;
        /** The next ID to assign */
        nextId: number;
        /** The x position of the top left table in the world */
        x: number;
        /** The y position of the top left of the table in the world */
        y: number;
        /** The width of the table */
        width: number;
        /** The height of the table */
        height: number;
        /** True if the table is enclosed. Enclosed tables cause pucks to bounce off the edge. Non-enclosed tables let pucks fall off the edge */
        enclosed: boolean;
    }

    /**
     * A single circular puck on the table
     */
    export interface Puck {
        /** The ID of the puck on the table */
        id: number;
        /** The position of the puck */
        position: Vector2;
        /** The velocity of the puck */
        velocity: Vector2;
        /** The radius of the puck */
        radius: number;
        /** The mass simulated for this puck */
        mass: number;
        /** User data provided for the puck */
        data: any;
    }

    /**
     * Description of a collision happening on the table
     */
    export interface PuckCollision {
        /** The ID of the first puck that collided */
        puckIdA: number;
        /** The ID of the second puck that collided */
        puckIdB: number;
    }

    /**
     * Create a table to simulate a collection of pucks bouncing  around
     * 
     * @param x The x coordinate of the top left of the table
     * @param y The y coordinate of the top left of the table
     * @param width The width of the table 
     * @param height The height of the table 
     * @param enclosed True if the table is enclosed. Enclosed tables make pucks bounce off the edge. Non-enclosed
     * tables let pucks fall of the edge
     * @returns A newly created simulation of pucks on a table
     */
    export function createTable(x: number, y: number, width: number, height: number, enclosed: boolean): Table {
        return {
            x, y, width, height,
            pucks: [],
            pucksRemoved: [],
            friction: 0.2,
            nextId: 1,
            enclosed
        };
    }

    /**
     * Create a puck to be simulated on the table
     * 
     * @param table The table simulation the new puck will be part of
     * @param x The x coordinate of the position of the puck
     * @param y The y coordinate of the position of the puck
     * @param radius The radius of the circular puck
     * @returns The newly create puck
     */
    export function createPuck(table: Table, x: number, y: number, radius: number, data?: any): Puck {
        return { id: table.nextId++, position: newVec2(x, y), radius, velocity: newVec2(0, 0), mass: radius * 10, data: data ?? null};
    }

    /**
     * Step the simulation of the pucks and table
     * 
     * @param fps The frames per second to run the simulation at, higher FPS mean better resolution on the collisions
     * @param table The table being simulated
     * @returns Collisions and puck removals that happened in this step
     */
    export function tableStep(fps: number, table: Table): { collisions: PuckCollision[], pucksRemoved: number[] } {
        const collisions: PuckCollision[] = [];
        const pucksRemoved: number[] = [];

        // move all the pucks
        for (const puck of [...table.pucks]) {
            // apply global friction
            puck.velocity.x -= (puck.velocity.x * table.friction) / fps;
            puck.velocity.y -= (puck.velocity.y * table.friction) / fps;
            puck.position.x += puck.velocity.x / fps;
            puck.position.y += puck.velocity.y / fps;

            // deal with bouncing off table edges
            if (table.enclosed) {
                if (puck.position.x < table.x + puck.radius && puck.velocity.x < 0) {
                    puck.velocity.x = -puck.velocity.x;
                    puck.position.x = table.x + puck.radius;
                }
                if (puck.position.y < table.y + puck.radius && puck.velocity.y < 0) {
                    puck.velocity.y = -puck.velocity.y;
                    puck.position.y = table.y + puck.radius;
                }
                if (puck.position.x > table.x + table.width - puck.radius && puck.velocity.x > 0) {
                    puck.velocity.x = -puck.velocity.x;
                    puck.position.x = table.x + table.width - puck.radius;
                }
                if (puck.position.y > table.y + table.height - puck.radius && puck.velocity.y > 0) {
                    puck.velocity.y = -puck.velocity.y;
                    puck.position.y = table.y + table.height - puck.radius;
                }
            } else {
                if ((puck.position.x < table.x - puck.radius) || 
                    (puck.position.x > table.x + table.width + puck.radius) ||
                    (puck.position.y < table.y - puck.radius) ||
                    (puck.position.y > table.y + table.height + puck.radius)) {
                    table.pucks.splice(table.pucks.indexOf(puck), 1);
                    table.pucksRemoved.push(puck);
                    pucksRemoved.push(puck.id);
                }
            }
        }

        const efficiency = 1;

        // 10 iterations for collision resolution
        for (let i=0;i<10;i++) {
            for (const puckA of table.pucks) {
                for (const puckB of table.pucks) {
                    if (puckA === puckB) {
                        continue;
                    }

                    // test for collision
                    const nx = puckA.position.x - puckB.position.x;
                    const ny = puckA.position.y - puckB.position.y;
                    const len2 = (nx * nx) + (ny * ny);
                    const rad = (puckB.radius + puckA.radius);
                    const rad2 = rad * rad;
                    if (rad2 > len2) {
                        // close enough for collision
                        const len = Math.sqrt(len2);

                        // move out of collision
                        const normal = scaleVec2(newVec2(nx, ny), 1 / len);
                        const penetration = len - rad;
                        const penOver2 = penetration / 2;
                        puckA.position.x -= penOver2 * normal.x;
                        puckA.position.y -= penOver2 * normal.y;
                        puckB.position.x += penOver2 * normal.x;
                        puckB.position.y += penOver2 * normal.y;

                        const tangent = newVec2(-normal.y, normal.x);

                        // change velocity of pucks based on the collision
                        const dpTanA = dotProduct(tangent, puckA.velocity);
                        const dpTanB = dotProduct(tangent, puckB.velocity);
                        const dpNormA = dotProduct(normal, puckA.velocity);
                        const dpNormB = dotProduct(normal, puckB.velocity);

                        const m1 = efficiency * ((dpNormA * (puckA.mass - puckB.mass)) + (2.0 * puckB.mass * dpNormB)) / (puckA.mass + puckB.mass);
                        const m2 = efficiency * ((dpNormB * (puckB.mass - puckA.mass)) + (2.0 * puckA.mass * dpNormA)) / (puckA.mass + puckB.mass);
    
                        // Update puck velocities
                        puckA.velocity.x = (tangent.x * dpTanA) + (normal.x * m1);
                        puckA.velocity.y = (tangent.y * dpTanA) + (normal.y * m1);
                        puckB.velocity.x = (tangent.x * dpTanB) + (normal.x * m2)
                        puckB.velocity.y = (tangent.y * dpTanB) + (normal.y * m2);

                        collisions.push({
                            puckIdA: puckA.id,
                            puckIdB: puckB.id
                        });
                    }
                }
            }
        }

        return { collisions, pucksRemoved };
    }
>>>>>>> e2d231b5
}<|MERGE_RESOLUTION|>--- conflicted
+++ resolved
@@ -694,7 +694,6 @@
     }
 
     // New shape
-<<<<<<< HEAD
     function createRigidBody(world: World, center: Vector2, mass: number, friction: number, restitution: number, type: number, bounds: number, width = 0, height = 0): Body {
 
         // Prepare data for Rectangle
@@ -702,55 +701,15 @@
         if (type === ShapeType.RECTANGLE)
         {
             vertices = [ // Vertex: 0: TopLeft, 1: TopRight, 2: BottomRight, 3: BottomLeft (rectangles)
-=======
-    function createRigidBody(world: World, center: Vector2, mass: number, friction: number, restitution: number, type: number, bounds: number, width = 0, height = 0, data?: any): Body {
-        const body: Body = {
-            id: world.nextId++,
-            type: type, // 0 circle / 1 rectangle
-            center: center, // center
-            averageCenter: newVec2(center.x, center.y),
-            friction: friction, // friction
-            restitution: restitution, // restitution (bouncing)
-            mass: mass ? 1 / mass : 0, // inverseMass (0 if immobile)
-            velocity: newVec2(0, 0), // velocity (speed)
-            acceleration: mass ? world.gravity : newVec2(0, 0), // acceleration
-            angle: 0, // angle
-            averageAngle: 0,
-            angularVelocity: 0, // angle velocity
-            angularAcceleration: 0, // angle acceleration
-            bounds: bounds, // (bounds) radius
-            width: width, // width
-            height: height, // height
-            inertia: calculateInertia(type, mass, bounds, width, height),
-            faceNormals: [], // face normals array (rectangles)
-            vertices: [ // Vertex: 0: TopLeft, 1: TopRight, 2: BottomRight, 3: BottomLeft (rectangles)
->>>>>>> e2d231b5
                 newVec2(center.x - width / 2, center.y - height / 2),
                 newVec2(center.x + width / 2, center.y - height / 2),
                 newVec2(center.x + width / 2, center.y + height / 2),
                 newVec2(center.x - width / 2, center.y + height / 2)
-<<<<<<< HEAD
             ]
             faceNormals = computeRectNormals(vertices)
         } else {
             vertices = []
             faceNormals = []
-=======
-            ],
-            boundingBox: newVec2(0, 0),
-            restingTime: mass == 0 ? Number.MAX_SAFE_INTEGER : 0,
-            data: data ?? null,
-            static: mass === 0,
-            permeability: 0
-        };
-
-        calcBoundingBox(body);
-
-        // Prepare rectangle
-        if (type /* == 1 */) {
-            computeRectNormals(body);
->>>>>>> e2d231b5
-        }
 
         const staticBody: StaticRigidBody = {
             id: world.nextId++,
@@ -767,7 +726,7 @@
             static: true,
             angle: 0,
             permeability: 0,
-            data: null
+            data: data ?? null
         }
 
         if (!mass) {
@@ -1191,39 +1150,6 @@
 
         return true;
     }
-<<<<<<< HEAD
-=======
-
-    /**
-     * Create a demo scene to test out physics 
-     * 
-     * @param count The number of elements to create
-     * @param withBoxes True if we want to include boxes in the demo
-     * @returns The demo scene as a physics world
-     */
-    export function createDemoScene(count: number, withBoxes: boolean): World {
-        // DEMO
-        // ====
-        const world = createWorld();
-
-        let r = createRectangle(world, newVec2(500, 200), 400, 20, 0, 1, .5);
-        rotateBody(r, 2.8);
-        createRectangle(world, newVec2(200, 400), 400, 20, 0, 1, .5);
-        createRectangle(world, newVec2(100, 200), 200, 20, 0, 1, .5);
-        createRectangle(world, newVec2(10, 360), 20, 100, 0, 1, .5);
-
-        for (let i = 0; i < count; i++) {
-            r = createCircle(world, newVec2(Math.random() * 800, Math.random() * 450 / 2), Math.random() * 20 + 10, Math.random() * 30, Math.random() / 2, Math.random() / 2);
-            rotateBody(r, Math.random() * 7);
-            if (withBoxes) {
-                r = createRectangle(world, newVec2(Math.random() * 800, Math.random() * 450 / 2), Math.random() * 20 + 10, Math.random() * 20 + 10, Math.random() * 30, Math.random() / 2, Math.random() / 2);
-                rotateBody(r, Math.random() * 7);
-            }
-        }
-
-        return world;
-    }
-
 
     /// A simple puck table for lighter physics
 
@@ -1421,5 +1347,4 @@
 
         return { collisions, pucksRemoved };
     }
->>>>>>> e2d231b5
 }